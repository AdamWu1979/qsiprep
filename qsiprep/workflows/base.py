#!/usr/bin/env python
# -*- coding: utf-8 -*-
# emacs: -*- mode: python; py-indent-offset: 4; indent-tabs-mode: nil -*-
# vi: set ft=python sts=4 ts=4 sw=4 et:
"""
qsiprep base processing workflows
^^^^^^^^^^^^^^^^^^^^^^^^^^^^^^^^^^

.. autofunction:: init_qsiprep_wf
.. autofunction:: init_single_subject_wf

"""
import logging
import sys
import os
from copy import deepcopy
from collections import defaultdict

from nipype import __version__ as nipype_ver
from nipype.pipeline import engine as pe
from nipype.interfaces import utility as niu

from nilearn import __version__ as nilearn_ver

from ..engine import Workflow
from ..interfaces import (BIDSDataGrabber, BIDSInfo, BIDSFreeSurferDir,
                          SubjectSummary, AboutSummary, DerivativesDataSink)
from ..utils.bids import collect_data
from ..utils.misc import fix_multi_T1w_source_name
from ..utils.grouping import group_dwi_scans
from ..__about__ import __version__

from .anatomical import init_anat_preproc_wf
from .dwi.base import init_dwi_preproc_wf
from .dwi.finalize import init_dwi_finalize_wf
from .dwi.intramodal_template import init_intramodal_template_wf
from .dwi.distortion_group_merge import init_distortion_group_merge_wf
from .dwi.util import get_source_file


LOGGER = logging.getLogger('nipype.workflow')


def init_qsiprep_wf(
        subject_list, run_uuid, work_dir, output_dir, bids_dir, ignore, debug, low_mem, anat_only,
        longitudinal, b0_threshold, hires, denoise_before_combining, dwi_denoise_window,
        unringing_method, dwi_no_biascorr, no_b0_harmonization, output_resolution,
        combine_all_dwis, distortion_group_merge, omp_nthreads, force_spatial_normalization,
        skull_strip_template, skull_strip_fixed_seed, freesurfer, hmc_model,
        impute_slice_threshold, hmc_transform, shoreline_iters, eddy_config, write_local_bvecs,
        output_spaces, template, motion_corr_to, b0_to_t1w_transform, intramodal_template_iters,
        intramodal_template_transform, prefer_dedicated_fmaps, fmap_bspline, fmap_demean, use_syn,
        force_syn):
    """
    This workflow organizes the execution of qsiprep, with a sub-workflow for
    each subject.

    .. workflow::
        :graph2use: orig
        :simple_form: yes

        import os
        os.environ['FREESURFER_HOME'] = os.getcwd()
        from qsiprep.workflows.base import init_qsiprep_wf
        wf = init_qsiprep_wf(subject_list=['qsipreptest'],
                              run_uuid='X',
                              work_dir='.',
                              output_dir='.',
                              bids_dir='.',
                              ignore=[],
                              debug=False,
                              low_mem=False,
                              anat_only=False,
                              longitudinal=False,
                              b0_threshold=100,
                              freesurfer=False,
                              hires=False,
                              denoise_before_combining=True,
                              dwi_denoise_window=7,
                              unringing_method='mrdegibbs',
                              dwi_no_biascorr=False,
                              no_b0_harmonization=False,
                              combine_all_dwis=True,
                              distortion_group_merge='concat',
                              omp_nthreads=1,
                              output_resolution=2.0,
                              hmc_model='3dSHORE',
                              skull_strip_template='OASIS',
                              skull_strip_fixed_seed=False,
                              output_spaces=['T1w', 'template'],
                              template='MNI152NLin2009cAsym',
                              motion_corr_to='iterative',
                              b0_to_t1w_transform='Rigid',
                              intramodal_template_iters=0,
                              intramodal_template_transform="Rigid",
                              hmc_transform='Affine',
                              eddy_config=None,
                              shoreline_iters=2,
                              impute_slice_threshold=0,
                              write_local_bvecs=False,
                              prefer_dedicated_fmaps=False,
                              fmap_bspline=False,
                              fmap_demean=True,
                              use_syn=True,
                              force_spatial_normalization=True,
                              force_syn=True)


    Parameters:

        subject_list : list
            List of subject labels
        run_uuid : str
            Unique identifier for execution instance
        work_dir : str
            Directory in which to store workflow execution state and temporary
            files
        output_dir : str
            Directory in which to save derivatives
        bids_dir : str
            Root directory of BIDS dataset
        ignore : list
            Preprocessing steps to skip (may include "slicetiming",
            "fieldmaps")
        low_mem : bool
            Write uncompressed .nii files in some cases to reduce memory usage
        anat_only : bool
            Disable diffusion workflows
        longitudinal : bool
            Treat multiple sessions as longitudinal (may increase runtime)
            See sub-workflows for specific differences
        b0_threshold : int
            Images with b-values less than this value will be treated as a b=0 image.
        dwi_denoise_window : int
            window size in voxels for ``dwidenoise``. Must be odd. If 0, '
            '``dwidwenoise`` will not be run'
        unringing_method : str
            algorithm to use for removing Gibbs ringing. Options: none, mrdegibbs
        dwi_no_biascorr : bool
            run spatial bias correction (N4) on dwi series
        no_b0_harmonization : bool
            skip rescaling dwi scans to have matching b=0 intensities across scans
        denoise_before_combining : bool
            'run ``dwidenoise`` before combining dwis. Requires ``combine_all_dwis``'
        combine_all_dwis : bool
            Combine all dwi sequences within a session into a single data set
        distortion_group_merge : str
            How to combine multiple distortion groups after correction. 'concat', 'average' or
            'none'
        omp_nthreads : int
            Maximum number of threads an individual process may use
        skull_strip_template : str
            Name of ANTs skull-stripping template ('OASIS' or 'NKI')
        skull_strip_fixed_seed : bool
            Do not use a random seed for skull-stripping - will ensure
            run-to-run replicability when used with --omp-nthreads 1
        freesurfer : bool
            Enable FreeSurfer surface reconstruction (may increase runtime)
        hires : bool
            Enable sub-millimeter preprocessing in FreeSurfer
        output_spaces : list
            List of output spaces functional images are to be resampled to.
            Some parts of pipeline will only be instantiated for some output
            spaces.
        template : str
            Name of template targeted by ``template`` output space
        motion_corr_to : str
            Motion correct using the 'first' b0 image or use an 'iterative'
            method to motion correct to the midpoint of the b0 images
        b0_to_t1w_transform : "Rigid" or "Affine"
            Use a rigid or full affine transform for b0-T1w registration
        intramodal_template_iters: int
            Number of iterations for finding the midpoint image from the b0 templates
            from all groups. Has no effect if there is only one group. If 0, all b0
            templates are directly registered to the t1w image.
        intramodal_template_transform: str
            Transformation used for building the intramodal template.
        hmc_model : 'none', '3dSHORE' or 'MAPMRI'
            Model used to generate target images for head motion correction. If 'none'
            the transform from the nearest b0 will be used.
        hmc_transform : "Rigid" or "Affine"
            Type of transform used for head motion correction
        impute_slice_threshold : float
            Impute data in slices that are this many SDs from expected. If 0, no slices
            will be imputed.
        eddy_config: str
            Path to a JSON file containing config options for eddy
        prefer_dedicated_fmaps: bool
            If a reverse PE fieldmap is available in fmap, use that even if a reverse PE
            DWI series is available
        write_local_bvecs : bool
            Write out a series of voxelwise bvecs
        fmap_bspline : bool
            **Experimental**: Fit B-Spline field using least-squares
        fmap_demean : bool
            Demean voxel-shift map during unwarp
        use_syn : bool
            **Experimental**: Enable ANTs SyN-based susceptibility distortion
            correction (SDC). If fieldmaps are present and enabled, this is not
            run, by default.
        force_syn : bool
            **Temporary**: Always run SyN-based SDC

    """
    qsiprep_wf = Workflow(name='qsiprep_wf')
    qsiprep_wf.base_dir = work_dir

    if freesurfer:
        fsdir = pe.Node(
            BIDSFreeSurferDir(
                derivatives=output_dir,
                freesurfer_home=os.getenv('FREESURFER_HOME'),
                spaces=output_spaces),
            name='fsdir',
            run_without_submitting=True)

    reportlets_dir = os.path.join(work_dir, 'reportlets')
    for subject_id in subject_list:
        single_subject_wf = init_single_subject_wf(
            subject_id=subject_id,
            name="single_subject_" + subject_id + "_wf",
            reportlets_dir=reportlets_dir,
            output_dir=output_dir,
            bids_dir=bids_dir,
            ignore=ignore,
            debug=debug,
            low_mem=low_mem,
            force_spatial_normalization=force_spatial_normalization,
            output_resolution=output_resolution,
            denoise_before_combining=denoise_before_combining,
            dwi_denoise_window=dwi_denoise_window,
            unringing_method=unringing_method,
            dwi_no_biascorr=dwi_no_biascorr,
            no_b0_harmonization=no_b0_harmonization,
            anat_only=anat_only,
            longitudinal=longitudinal,
            b0_threshold=b0_threshold,
            freesurfer=freesurfer,
            hires=hires,
            combine_all_dwis=combine_all_dwis,
            distortion_group_merge=distortion_group_merge,
            omp_nthreads=omp_nthreads,
            skull_strip_template=skull_strip_template,
            skull_strip_fixed_seed=skull_strip_fixed_seed,
            output_spaces=output_spaces,
            template=template,
            prefer_dedicated_fmaps=prefer_dedicated_fmaps,
            motion_corr_to=motion_corr_to,
            b0_to_t1w_transform=b0_to_t1w_transform,
            intramodal_template_iters=intramodal_template_iters,
            intramodal_template_transform=intramodal_template_transform,
            hmc_model=hmc_model,
            hmc_transform=hmc_transform,
            shoreline_iters=shoreline_iters,
            eddy_config=eddy_config,
            impute_slice_threshold=impute_slice_threshold,
            write_local_bvecs=write_local_bvecs,
            fmap_bspline=fmap_bspline,
            fmap_demean=fmap_demean,
            use_syn=use_syn,
            force_syn=force_syn)

        single_subject_wf.config['execution']['crashdump_dir'] = (os.path.join(
            output_dir, "qsiprep", "sub-" + subject_id, 'log', run_uuid))
        for node in single_subject_wf._get_all_nodes():
            node.config = deepcopy(single_subject_wf.config)
        if freesurfer:
            qsiprep_wf.connect(fsdir, 'subjects_dir', single_subject_wf,
                               'inputnode.subjects_dir')
        else:
            qsiprep_wf.add_nodes([single_subject_wf])

    return qsiprep_wf


def init_single_subject_wf(
        subject_id, name, reportlets_dir, output_dir, bids_dir, ignore, debug, write_local_bvecs,
        low_mem, anat_only, longitudinal, b0_threshold, denoise_before_combining,
        dwi_denoise_window, unringing_method, dwi_no_biascorr, no_b0_harmonization,
        combine_all_dwis, distortion_group_merge, omp_nthreads, skull_strip_template,
        force_spatial_normalization, skull_strip_fixed_seed, freesurfer, hires, output_spaces,
        template, output_resolution, prefer_dedicated_fmaps, motion_corr_to, b0_to_t1w_transform,
        intramodal_template_iters, intramodal_template_transform, hmc_model, hmc_transform,
        shoreline_iters, eddy_config, impute_slice_threshold, fmap_bspline, fmap_demean, use_syn,
        force_syn):
    """
    This workflow organizes the preprocessing pipeline for a single subject.
    It collects and reports information about the subject, and prepares
    sub-workflows to perform anatomical and diffusion preprocessing.

    Anatomical preprocessing is performed in a single workflow, regardless of
    the number of sessions.
    Diffusion preprocessing is performed using a separate workflow for each
    session's dwi series.

    .. workflow::
        :graph2use: orig
        :simple_form: yes

        from qsiprep.workflows.base import init_single_subject_wf

        wf = init_single_subject_wf(
            subject_id='test',
            name='single_subject_qsipreptest_wf',
            reportlets_dir='.',
            output_dir='.',
            bids_dir='.',
            ignore=[],
            debug=False,
            low_mem=False,
            output_resolution=1.25,
            denoise_before_combining=True,
            dwi_denoise_window=7,
            unringing_method='mrdegibbs',
            dwi_no_biascorr=False,
            no_b0_harmonization=False,
            anat_only=False,
            longitudinal=False,
            b0_threshold=100,
            freesurfer=False,
            hires=False,
            force_spatial_normalization=True,
            combine_all_dwis=True,
            distortion_group_merge='none',
            omp_nthreads=1,
            skull_strip_template='OASIS',
            skull_strip_fixed_seed=False,
            output_spaces=['T1w'],
            template='MNI152NLin2009cAsym',
            prefer_dedicated_fmaps=False,
            motion_corr_to='iterative',
            b0_to_t1w_transform='Rigid',
            intramodal_template_iters=0,
            intramodal_template_transform="Rigid",
            hmc_model='3dSHORE',
            hmc_transform='Affine',
            eddy_config=None,
            shoreline_iters=2,
            impute_slice_threshold=0.0,
            write_local_bvecs=False,
            fmap_bspline=False,
            fmap_demean=True,
            use_syn=False,
            force_syn=False)

    Parameters

        subject_id : str
            List of subject labels
        name : str
            Name of workflow
        ignore : list
            Preprocessing steps to skip (may include "sbref", "fieldmaps")
        debug : bool
            Do inaccurate but fast normalization
        low_mem : bool
            Write uncompressed .nii files in some cases to reduce memory usage
        anat_only : bool
            Disable functional workflows
        longitudinal : bool
            Treat multiple sessions as longitudinal (may increase runtime)
            See sub-workflows for specific differences
        b0_threshold : int
            Images with b-values less than this value will be treated as a b=0 image.
        dwi_denoise_window : int
            window size in voxels for ``dwidenoise``. Must be odd. If 0, '
            '``dwidwenoise`` will not be run'
        unringing_method : str
            algorithm to use for removing Gibbs ringing. Options: none, mrdegibbs
        dwi_no_biascorr : bool
            run spatial bias correction (N4) on dwi series
        no_b0_harmonization : bool
            skip rescaling dwi scans to have matching b=0 intensities across scans
        denoise_before_combining : bool
            'run ``dwidenoise`` before combining dwis. Requires ``combine_all_dwis``'
        combine_all_dwis : Bool
            Combine all dwi sequences within a session into a single data set
        distortion_group_merge: str
            How to combine preprocessed scans from different distortion groups. 'concat',
            'average' or 'none'
        omp_nthreads : int
            Maximum number of threads an individual process may use
        skull_strip_template : str
            Name of ANTs skull-stripping template ('OASIS' or 'NKI')
        skull_strip_fixed_seed : bool
            Do not use a random seed for skull-stripping - will ensure
            run-to-run replicability when used with --omp-nthreads 1
        freesurfer : bool
            Enable FreeSurfer surface reconstruction (may increase runtime)
        hires : bool
            Enable sub-millimeter preprocessing in FreeSurfer
        reportlets_dir : str
            Directory in which to save reportlets
        output_dir : str
            Directory in which to save derivatives
        bids_dir : str
            Root directory of BIDS dataset
        output_spaces : list
            List of output spaces functional images are to be resampled to.
            Some parts of pipeline will only be instantiated for some output
            spaces.

            Valid spaces:

             - T1w

        template : str
            Name of template targeted by ``template`` output space
        hmc_model : 'none', '3dSHORE' or 'MAPMRI'
            Model used to generate target images for head motion correction. If 'none'
            the transform from the nearest b0 will be used.
        hmc_transform : "Rigid" or "Affine"
            Type of transform used for head motion correction
        impute_slice_threshold : float
            Impute data in slices that are this many SDs from expected. If 0, no slices
            will be imputed.
        motion_corr_to : str
            Motion correct using the 'first' b0 image or use an 'iterative'
            method to motion correct to the midpoint of the b0 images
        eddy_config: str
            Path to a JSON file containing config options for eddy
        fmap_bspline : bool
            **Experimental**: Fit B-Spline field using least-squares
        fmap_demean : bool
            Demean voxel-shift map during unwarp
        use_syn : bool
            **Experimental**: Enable ANTs SyN-based susceptibility distortion
            correction (SDC). If fieldmaps are present and enabled, this is not
            run, by default.
        force_syn : bool
            **Temporary**: Always run SyN-based SDC
        eddy_config: str
            Path to a JSON file containing config options for eddy
        b0_to_t1w_transform : "Rigid" or "Affine"
            Use a rigid or full affine transform for b0-T1w registration
        intramodal_template_iters: int
            Number of iterations for finding the midpoint image from the b0 templates
            from all groups. Has no effect if there is only one group. If 0, all b0
            templates are directly registered to the t1w image.
        intramodal_template_transform: str
            Transformation used for building the intramodal template.


    Inputs

        subjects_dir
            FreeSurfer SUBJECTS_DIR

    """
    if name in ('single_subject_wf', 'single_subject_qsipreptest_wf'):
        # for documentation purposes
        subject_data = {
            't1w': ['/completely/made/up/path/sub-01_T1w.nii.gz'],
            'dwi': ['/completely/made/up/path/sub-01_dwi.nii.gz']
        }
        layout = None
        LOGGER.warning("Building a test workflow")
    else:
        subject_data, layout = collect_data(bids_dir, subject_id)

    # Make sure we always go through these two checks
    if not anat_only and subject_data['dwi'] == []:
        raise Exception("No dwi images found for participant {}. "
                        "All workflows require dwi images.".format(subject_id))

    if not subject_data['t1w']:
        raise Exception("No T1w images found for participant {}. "
                        "All workflows require T1w images.".format(subject_id))

    workflow = Workflow(name=name)
    workflow.__desc__ = """
Results included in this manuscript come from preprocessing
performed using *QSIprep* {qsiprep_ver},
which is based on *Nipype* {nipype_ver}
(@nipype1; @nipype2; RRID:SCR_002502).

""".format(
        qsiprep_ver=__version__, nipype_ver=nipype_ver)
    workflow.__postdesc__ = """

Many internal operations of *qsiprep* use
*Nilearn* {nilearn_ver} [@nilearn, RRID:SCR_001362] and
*Dipy* [@dipy].
For more details of the pipeline, see [the section corresponding
to workflows in *qsiprep*'s documentation]\
(https://qsiprep.readthedocs.io/en/latest/workflows.html \
"qsiprep's documentation").


### References

""".format(nilearn_ver=nilearn_ver)

    merging_distortion_groups = not distortion_group_merge.lower() == 'none'

    inputnode = pe.Node(
        niu.IdentityInterface(fields=['subjects_dir']), name='inputnode')

    bidssrc = pe.Node(
        BIDSDataGrabber(subject_data=subject_data, anat_only=anat_only),
        name='bidssrc')

    bids_info = pe.Node(
        BIDSInfo(), name='bids_info', run_without_submitting=True)

    summary = pe.Node(
        SubjectSummary(output_spaces=output_spaces, template=template),
        name='summary',
        run_without_submitting=True)

    about = pe.Node(
        AboutSummary(version=__version__, command=' '.join(sys.argv)),
        name='about',
        run_without_submitting=True)

    ds_report_summary = pe.Node(
        DerivativesDataSink(base_directory=reportlets_dir, suffix='summary'),
        name='ds_report_summary',
        run_without_submitting=True)

    ds_report_about = pe.Node(
        DerivativesDataSink(base_directory=reportlets_dir, suffix='about'),
        name='ds_report_about',
        run_without_submitting=True)

    # Preprocessing of T1w (includes registration to MNI)
    anat_preproc_wf = init_anat_preproc_wf(
        name="anat_preproc_wf",
        skull_strip_template=skull_strip_template,
        skull_strip_fixed_seed=skull_strip_fixed_seed,
        output_spaces=output_spaces,
        template=template,
        output_resolution=output_resolution,
        force_spatial_normalization=force_spatial_normalization,
        debug=debug,
        longitudinal=longitudinal,
        omp_nthreads=omp_nthreads,
        freesurfer=freesurfer,
        hires=hires,
        reportlets_dir=reportlets_dir,
        output_dir=output_dir,
        num_t1w=len(subject_data['t1w']))

    workflow.connect([
        (inputnode, anat_preproc_wf, [('subjects_dir',
                                       'inputnode.subjects_dir')]),
        (bidssrc, bids_info, [(('t1w', fix_multi_T1w_source_name),
                               'in_file')]),
        (inputnode, summary, [('subjects_dir', 'subjects_dir')]),
        (bidssrc, summary, [('t1w', 't1w'), ('t2w', 't2w')]),
        (bids_info, summary, [('subject_id', 'subject_id')]),
        (bidssrc, anat_preproc_wf, [('t1w', 'inputnode.t1w'),
                                    ('t2w', 'inputnode.t2w'),
                                    ('roi', 'inputnode.roi'),
                                    ('flair', 'inputnode.flair')]),
        (summary, anat_preproc_wf, [('subject_id', 'inputnode.subject_id')]),
        (bidssrc, ds_report_summary, [(('t1w', fix_multi_T1w_source_name),
                                       'source_file')]),
        (summary, ds_report_summary, [('out_report', 'in_file')]),
        (bidssrc, ds_report_about, [(('t1w', fix_multi_T1w_source_name),
                                     'source_file')]),
        (about, ds_report_about, [('out_report', 'in_file')]),
    ])

    if anat_only:
        return workflow

    if impute_slice_threshold > 0 and hmc_model == "none":
        LOGGER.warning("hmc_model must not be 'none' if slices are to be imputed. "
                       "setting `impute_slice_threshold=0`")
        impute_slice_threshold = 0

    # Handle the grouping of multiple dwi files within a session
    # concatenation_scheme maps the outputs to their final concatenation group
    dwi_fmap_groups, concatenation_scheme = group_dwi_scans(
        layout, subject_data,
        using_fsl=hmc_model == 'eddy',
        combine_scans=combine_all_dwis,
        ignore_fieldmaps="fieldmaps" in ignore,
        concatenate_distortion_groups=merging_distortion_groups)
    LOGGER.info(dwi_fmap_groups)

    # If a merge is happening at the end, make sure
    if merging_distortion_groups:
        # create a mapping of which across-distortion-groups are contained in each merge
        merged_group_names = sorted(set(concatenation_scheme.values()))
        merged_to_subgroups = defaultdict(list)
        for subgroup_name, destination_name in concatenation_scheme.items():
            merged_to_subgroups[destination_name].append(subgroup_name)

        merging_group_workflows = {}
        for merged_group in merged_group_names:
            merging_group_workflows[merged_group] = init_distortion_group_merge_wf(
                merging_strategy=distortion_group_merge,
                hmc_model=hmc_model,
                inputs_list=merged_to_subgroups[merged_group],
                omp_nthreads=omp_nthreads,
                reportlets_dir=reportlets_dir,
                name=merged_group.replace('-', '_') + "_final_merge_wf")

    outputs_to_files = {dwi_group['concatenated_bids_name']: dwi_group
                        for dwi_group in dwi_fmap_groups}
    if force_syn:
        for group_name in outputs_to_files:
            outputs_to_files[group_name]['fieldmap_info'] = {"suffix": "syn"}
    summary.inputs.dwi_groupings = outputs_to_files

    make_intramodal_template = False
    if intramodal_template_iters > 0:
        if len(outputs_to_files) < 2:
            raise Exception("Cannot make an intramodal with less than 2 groups.")
        make_intramodal_template = True

    intramodal_template_wf = init_intramodal_template_wf(
        omp_nthreads=omp_nthreads,
        t1w_source_file=fix_multi_T1w_source_name(subject_data['t1w']),
        reportlets_dir=reportlets_dir,
        template=template,
        num_iterations=intramodal_template_iters,
        transform=intramodal_template_transform,
        inputs_list=sorted(outputs_to_files.keys()),
        name="intramodal_template_wf")

<<<<<<< HEAD
=======
    #TODO: Make this only merge within a session
    merge_distortion_groups_wf = init_distortion_group_merge_wf(
        harmonize_b0_intensities=not no_b0_harmonization,
        reportlets_dir=reportlets_dir,
        b0_threshold=b0_threshold,
        shoreline_iters=shoreline_iters,
        merging_strategy=distortion_group_merge,
        hmc_model=hmc_model,
        inputs_list=sorted(outputs_to_files.keys()),
        omp_nthreads=omp_nthreads,
        reportlets_dir=reportlets_dir,
        name="merge_distortion_groups_wf"
    )

>>>>>>> 4b378bdc
    if make_intramodal_template:
        workflow.connect([
            (anat_preproc_wf, intramodal_template_wf, [
                ('outputnode.t1_preproc', 'inputnode.t1_preproc'),
                ('outputnode.t1_brain', 'inputnode.t1_brain'),
                ('outputnode.t1_mask', 'inputnode.t1_mask'),
                ('outputnode.t1_seg', 'inputnode.t1_seg'),
                ('outputnode.t1_aseg', 'inputnode.t1_aseg'),
                ('outputnode.t1_aparc', 'inputnode.t1_aparc'),
                ('outputnode.t1_tpms', 'inputnode.t1_tpms'),
                ('outputnode.t1_2_mni_forward_transform',
                 'inputnode.t1_2_mni_forward_transform'),
                ('outputnode.t1_2_mni_reverse_transform',
                 'inputnode.t1_2_mni_reverse_transform'),
                ('outputnode.dwi_sampling_grid',
                 'inputnode.dwi_sampling_grid'),
                # Undefined if --no-freesurfer, but this is safe
                ('outputnode.subjects_dir', 'inputnode.subjects_dir'),
                ('outputnode.subject_id', 'inputnode.subject_id'),
                ('outputnode.t1_2_fsnative_forward_transform',
                 'inputnode.t1_2_fsnative_forward_transform'),
                ('outputnode.t1_2_fsnative_reverse_transform',
                 'inputnode.t1_2_fsnative_reverse_transform')])])

    # create a processing pipeline for the dwis in each session
    for output_fname, dwi_info in outputs_to_files.items():
        source_file = get_source_file(dwi_info['dwi_series'], output_fname, suffix="_dwi")
        output_wfname = output_fname.replace('-', '_')
        dwi_preproc_wf = init_dwi_preproc_wf(
            scan_groups=dwi_info,
            output_prefix=output_fname,
            layout=layout,
            ignore=ignore,
            b0_threshold=b0_threshold,
            dwi_denoise_window=dwi_denoise_window,
            unringing_method=unringing_method,
            dwi_no_biascorr=dwi_no_biascorr,
            no_b0_harmonization=no_b0_harmonization,
            denoise_before_combining=denoise_before_combining,
            motion_corr_to=motion_corr_to,
            b0_to_t1w_transform=b0_to_t1w_transform,
            hmc_model=hmc_model,
            hmc_transform=hmc_transform,
            shoreline_iters=shoreline_iters,
            eddy_config=eddy_config,
            impute_slice_threshold=impute_slice_threshold,
            reportlets_dir=reportlets_dir,
            output_spaces=output_spaces,
            template=template,
            output_dir=output_dir,
            omp_nthreads=omp_nthreads,
            low_mem=low_mem,
            fmap_bspline=fmap_bspline,
            fmap_demean=fmap_demean,
            use_syn=use_syn,
            force_syn=force_syn,
            sloppy=debug,
            source_file=source_file
        )
        dwi_finalize_wf = init_dwi_finalize_wf(
            scan_groups=dwi_info,
            name=dwi_preproc_wf.name.replace('dwi_preproc', 'dwi_finalize'),
            output_prefix=output_fname,
            layout=layout,
            ignore=ignore,
            hmc_model=hmc_model,
            shoreline_iters=shoreline_iters,
            write_local_bvecs=write_local_bvecs,
            reportlets_dir=reportlets_dir,
            output_spaces=output_spaces,
            template=template,
            output_resolution=output_resolution,
            output_dir=output_dir,
            omp_nthreads=omp_nthreads,
            use_syn=use_syn,
            low_mem=low_mem,
            make_intramodal_template=make_intramodal_template,
            source_file=source_file,
            write_derivatives=not merging_distortion_groups)

        workflow.connect([
            (
                anat_preproc_wf,
                dwi_preproc_wf,
                [
                    ('outputnode.t1_preproc', 'inputnode.t1_preproc'),
                    ('outputnode.t1_brain', 'inputnode.t1_brain'),
                    ('outputnode.t1_mask', 'inputnode.t1_mask'),
                    ('outputnode.t1_seg', 'inputnode.t1_seg'),
                    ('outputnode.t1_aseg', 'inputnode.t1_aseg'),
                    ('outputnode.t1_aparc', 'inputnode.t1_aparc'),
                    ('outputnode.t1_tpms', 'inputnode.t1_tpms'),
                    ('outputnode.t1_2_mni_forward_transform',
                     'inputnode.t1_2_mni_forward_transform'),
                    ('outputnode.t1_2_mni_reverse_transform',
                     'inputnode.t1_2_mni_reverse_transform'),
                    ('outputnode.dwi_sampling_grid',
                     'inputnode.dwi_sampling_grid'),
                    # Undefined if --no-freesurfer, but this is safe
                    ('outputnode.subjects_dir', 'inputnode.subjects_dir'),
                    ('outputnode.subject_id', 'inputnode.subject_id'),
                    ('outputnode.t1_2_fsnative_forward_transform',
                     'inputnode.t1_2_fsnative_forward_transform'),
                    ('outputnode.t1_2_fsnative_reverse_transform',
                     'inputnode.t1_2_fsnative_reverse_transform')
                ]),
            (
                anat_preproc_wf,
                dwi_finalize_wf,
                [
                    ('outputnode.t1_preproc', 'inputnode.t1_preproc'),
                    ('outputnode.t1_brain', 'inputnode.t1_brain'),
                    ('outputnode.t1_mask', 'inputnode.t1_mask'),
                    ('outputnode.t1_seg', 'inputnode.t1_seg'),
                    ('outputnode.t1_aseg', 'inputnode.t1_aseg'),
                    ('outputnode.t1_aparc', 'inputnode.t1_aparc'),
                    ('outputnode.t1_tpms', 'inputnode.t1_tpms'),
                    ('outputnode.t1_2_mni_forward_transform',
                     'inputnode.t1_2_mni_forward_transform'),
                    ('outputnode.t1_2_mni_reverse_transform',
                     'inputnode.t1_2_mni_reverse_transform'),
                    ('outputnode.dwi_sampling_grid',
                     'inputnode.dwi_sampling_grid'),
                    ('outputnode.mni_mask', 'inputnode.mni_mask'),
                    # Undefined if --no-freesurfer, but this is safe
                    ('outputnode.subjects_dir', 'inputnode.subjects_dir'),
                    ('outputnode.subject_id', 'inputnode.subject_id'),
                    ('outputnode.t1_2_fsnative_forward_transform',
                     'inputnode.t1_2_fsnative_forward_transform'),
                    ('outputnode.t1_2_fsnative_reverse_transform',
                     'inputnode.t1_2_fsnative_reverse_transform')
                ]),
            (
                dwi_preproc_wf,
                dwi_finalize_wf,
                [
                    ('outputnode.dwi_files', 'inputnode.dwi_files'),
                    ('outputnode.cnr_map', 'inputnode.cnr_map'),
                    ('outputnode.bval_files', 'inputnode.bval_files'),
                    ('outputnode.bvec_files', 'inputnode.bvec_files'),
                    ('outputnode.b0_ref_image', 'inputnode.b0_ref_image'),
                    ('outputnode.b0_indices', 'inputnode.b0_indices'),
                    ('outputnode.hmc_xforms', 'inputnode.hmc_xforms'),
                    ('outputnode.fieldwarps', 'inputnode.fieldwarps'),
                    ('outputnode.itk_b0_to_t1', 'inputnode.itk_b0_to_t1'),
                    ('outputnode.hmc_optimization_data', 'inputnode.hmc_optimization_data'),
                    ('outputnode.raw_qc_file', 'inputnode.raw_qc_file'),
                    ('outputnode.coreg_score', 'inputnode.coreg_score'),
                    ('outputnode.raw_concatenated', 'inputnode.raw_concatenated'),
                    ('outputnode.confounds', 'inputnode.confounds'),
                    ('outputnode.carpetplot_data', 'inputnode.carpetplot_data')
                    ])
        ])

        if make_intramodal_template:
            input_name = 'inputnode.{name}_b0_template'.format(name=output_wfname)
            output_name = 'outputnode.{name}_transform'.format(name=output_wfname)
            workflow.connect([
                (dwi_preproc_wf, intramodal_template_wf, [
                    ('outputnode.b0_ref_image', input_name)]),
                (intramodal_template_wf, dwi_finalize_wf, [
                    (output_name, 'inputnode.b0_to_intramodal_template_transforms'),
                    ('outputnode.intramodal_template_to_t1_affine',
                     'inputnode.intramodal_template_to_t1_affine'),
                    ('outputnode.intramodal_template_to_t1_warp',
                     'inputnode.intramodal_template_to_t1_warp'),
                    ('outputnode.intramodal_template',
                     'inputnode.intramodal_template')])
            ])

        if merging_distortion_groups:
            image_name = 'inputnode.{name}_image'.format(name=output_wfname)
            raw_concatenated_image_name = 'inputnode.{name}_raw_concatenated_image'.format(
                name=output_wfname)
            bval_name = 'inputnode.{name}_bval'.format(name=output_wfname)
            bvec_name = 'inputnode.{name}_bvec'.format(name=output_wfname)
            original_bvec_name = 'inputnode.{name}_original_bvec'.format(
                name=output_wfname)
            original_bids_name = 'inputnode.{name}_original_image'.format(
                name=output_wfname)
            final_merge_wf = merging_group_workflows[concatenation_scheme[output_fname]]
            workflow.connect([
                (dwi_finalize_wf, final_merge_wf, [
                    ('outputnode.bvals_t1', bval_name),
                    ('outputnode.bvecs_t1', bvec_name),
                    ('outputnode.dwi_t1', image_name)]),
                (dwi_preproc_wf, final_merge_wf, [
                    ('outputnode.raw_concatenated', raw_concatenated_image_name),
                    ('outputnode.original_bvecs', original_bvec_name),
                    ('outputnode.original_files', original_bids_name)])
            ])

    return workflow<|MERGE_RESOLUTION|>--- conflicted
+++ resolved
@@ -621,23 +621,6 @@
         inputs_list=sorted(outputs_to_files.keys()),
         name="intramodal_template_wf")
 
-<<<<<<< HEAD
-=======
-    #TODO: Make this only merge within a session
-    merge_distortion_groups_wf = init_distortion_group_merge_wf(
-        harmonize_b0_intensities=not no_b0_harmonization,
-        reportlets_dir=reportlets_dir,
-        b0_threshold=b0_threshold,
-        shoreline_iters=shoreline_iters,
-        merging_strategy=distortion_group_merge,
-        hmc_model=hmc_model,
-        inputs_list=sorted(outputs_to_files.keys()),
-        omp_nthreads=omp_nthreads,
-        reportlets_dir=reportlets_dir,
-        name="merge_distortion_groups_wf"
-    )
-
->>>>>>> 4b378bdc
     if make_intramodal_template:
         workflow.connect([
             (anat_preproc_wf, intramodal_template_wf, [
